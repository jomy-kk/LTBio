--- conflicted
+++ resolved
@@ -7,7 +7,6 @@
 from src.biosignals.Unit import Unit
 
 class Timeseries():
-<<<<<<< HEAD
 
     class Segment():
         def __init__(self, samples:array, initial_datetime:datetime, sampling_frequency:float):
@@ -88,13 +87,7 @@
         self.__units = units
         self.__initial_datetime = self.__segments[0].initial_datetime  # Is the initial datetime of the first Segment.
         self.__final_datetime = self.__segments[-1].final_datetime  # Is the final datetime of the last Segment.
-=======
-    def __init__(self, samples:dict, sampling_frequency:float, units:Unit, initial_datetime:datetime=None, name:str=None):
-        self.__samples = samples
-        self.__sampling_frequency = sampling_frequency,
-        self.__units = units,
-        self.__initial_datetime = initial_datetime
->>>>>>> 043ed3be
+
         self.__name = name
 
 
